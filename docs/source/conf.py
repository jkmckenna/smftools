# Configuration file for the Sphinx documentation builder.
#
# For the full list of built-in configuration values, see the documentation:
# https://www.sphinx-doc.org/en/master/usage/configuration.html
from pathlib import Path
HERE = Path(__file__).parent
# -- Project information -----------------------------------------------------
# https://www.sphinx-doc.org/en/master/usage/configuration.html#project-information

project = 'smftools'
copyright = '2024, Joseph McKenna'
author = 'Joseph McKenna'
release = '0.1.0'
repository_url = 'https://github.com/jkmckenna/smftools'

# -- General configuration ---------------------------------------------------
# https://www.sphinx-doc.org/en/master/usage/configuration.html#general-configuration

<<<<<<< HEAD
master_doc = "index"
=======
extensions = [
    'myst_nb',
    'sphinx.ext.autodoc',
    'sphinx.ext.napoleon',  # for Google-style and NumPy-style docstrings
    'sphinx.ext.viewcode',  # adds links to highlighted source code
    'sphinx.ext.autosummary',  # create summary pages
    'sphinx_autodoc_typehints',  # integrate type hints
]

>>>>>>> ffc1bb8d
templates_path = ['_templates']
exclude_patterns = [
    "_build",
    "Thumbs.db",
    ".DS_Store",
    # exclude version md files
    "release-notes/[!i]*.md"
]
extensions = [
    "myst_nb",
    "sphinx_copybutton",
    "sphinx.ext.autodoc",
    "sphinx.ext.intersphinx",
    "sphinx.ext.doctest",
    "sphinx.ext.coverage",
    "sphinx.ext.mathjax",
    "sphinx.ext.napoleon",
    "sphinx.ext.autosummary"
]

# Generate the API documentation when building
autosummary_generate = True
autodoc_member_order = "bysource"
napoleon_google_docstring = False
napoleon_numpy_docstring = True
napoleon_include_init_with_doc = False
napoleon_use_rtype = True  # having a separate entry generally helps readability
napoleon_use_param = True
napoleon_custom_sections = [("Params", "Parameters")]
todo_include_todos = False
api_dir = HERE / "api" 
myst_enable_extensions = [
    "amsmath",
    "colon_fence",
    "deflist",
    "dollarmath",
    "html_image",
    "html_admonition",
]
myst_url_schemes = ("http", "https", "mailto", "ftp")
myst_heading_anchors = 3
nb_output_stderr = "remove"
nb_execution_mode = "off"
nb_merge_streams = True

typehints_defaults = "braces"

# html_context = {
#     "display_github": True,
#     "github_user": "jkmckenna",
#     "github_repo": project,
#     "github_version": "main",
#     "conf_py_path": "/docs/source/",
# }

# -- Options for HTML output -------------------------------------------------
# https://www.sphinx-doc.org/en/master/usage/configuration.html#options-for-html-output

html_theme = "sphinx_rtd_theme"
html_title = project

html_theme_options = {
    "repository_url": repository_url,
    "use_repository_button": True,
    "show_toc_level": 1,
    "path_to_docs": "docs/",
    "repository_branch": release,
}

html_static_path = ['_static']<|MERGE_RESOLUTION|>--- conflicted
+++ resolved
@@ -16,19 +16,7 @@
 # -- General configuration ---------------------------------------------------
 # https://www.sphinx-doc.org/en/master/usage/configuration.html#general-configuration
 
-<<<<<<< HEAD
 master_doc = "index"
-=======
-extensions = [
-    'myst_nb',
-    'sphinx.ext.autodoc',
-    'sphinx.ext.napoleon',  # for Google-style and NumPy-style docstrings
-    'sphinx.ext.viewcode',  # adds links to highlighted source code
-    'sphinx.ext.autosummary',  # create summary pages
-    'sphinx_autodoc_typehints',  # integrate type hints
-]
-
->>>>>>> ffc1bb8d
 templates_path = ['_templates']
 exclude_patterns = [
     "_build",
